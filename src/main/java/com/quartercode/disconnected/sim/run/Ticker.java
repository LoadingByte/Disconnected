/*
 * This file is part of Disconnected.
 * Copyright (c) 2013 QuarterCode <http://www.quartercode.com/>
 *
 * Disconnected is free software: you can redistribute it and/or modify
 * it under the terms of the GNU General Public License as published by
 * the Free Software Foundation, either version 3 of the License, or
 * (at your option) any later version.
 *
 * Disconnected is distributed in the hope that it will be useful,
 * but WITHOUT ANY WARRANTY; without even the implied warranty of
 * MERCHANTABILITY or FITNESS FOR A PARTICULAR PURPOSE. See the
 * GNU General Public License for more details.
 *
 * You should have received a copy of the GNU General Public License
 * along with Disconnected. If not, see <http://www.gnu.org/licenses/>.
 */

package com.quartercode.disconnected.sim.run;

import java.util.ArrayList;
import java.util.Arrays;
import java.util.Collections;
import java.util.List;
import org.apache.commons.lang3.Validate;
import org.slf4j.Logger;
import org.slf4j.LoggerFactory;

/**
 * This class implements the controls for the tick system which then calls several actions.
 * It's like a central hub for controlling the activity of the tick thread.
 * 
 * @see TickThread
 */
public class Ticker {

    private static final Logger    LOGGER                   = LoggerFactory.getLogger(Ticker.class);

    /**
     * The amount of milliseconds the ticker will wait from one tick to another by default.
     */
    public static final int        DEFAULT_DELAY            = 50;

    /**
     * The amount of ticks called in one second by default.
     */
    public static final int        DEFAULT_TICKS_PER_SECOND = 1000 / DEFAULT_DELAY;

    private TickThread             thread;
    private final List<TickAction> actions                  = new ArrayList<TickAction>();
    private int                    delay                    = DEFAULT_DELAY;

    // Performance: Object cache
    private List<TickAction>       unmodifiableActions      = Collections.unmodifiableList(actions);

    /**
     * Creates a new ticker without any tick actions.
     */
    public Ticker() {

    }

    /**
     * Creates a new ticker and initializes some default tick actions.
     * 
     * @param actions A list of default tick actions which get called on every tick.
     */
    public Ticker(TickAction... actions) {

        this.actions.addAll(Arrays.asList(actions));
    }

    /**
     * Returns a list of tick actions which get called on every tick.
     * 
     * @return A list of tick actions which get called on every tick.
     */
    public List<TickAction> getActions() {

        return unmodifiableActions;
    }

    /**
     * Returns the tick actions which has the given type as a superclass.
     * 
     * @param type The type to use.
     * @return The tick actions which has the given type as a superclass.
     */
    public <T> T getAction(Class<T> type) {

        for (TickAction action : actions) {
            if (type.isAssignableFrom(action.getClass())) {
                return type.cast(action);
            }
        }

        return null;
    }

    /**
     * Adds a tick action which gets called on every tick.
     * You can only add actions if there no other action using the same class.
     * 
     * @param action A tick action which gets called on every tick.
     * @throws IllegalStateException If there is already an other action using the same class.
     */
    public void addAction(TickAction action) {

        for (TickAction testAction : actions) {
            if (testAction.getClass().equals(action.getClass())) {
                throw new IllegalStateException("There is already a tick action using the class " + testAction.getClass().getName());
            }
        }

        actions.add(action);
        unmodifiableActions = Collections.unmodifiableList(actions);
    }

    /**
     * Removes a tick action from the tick thread.
     * 
     * @param action The tick action to remove from the tick thread.
     */
    public void removeAction(TickAction action) {

        actions.remove(action);
        unmodifiableActions = Collections.unmodifiableList(actions);
    }

    /**
     * Returns the delay the thread should wait until the next tick.
     * 
     * @return The delay the thread should wait until the next tick.
     */
    public int getDelay() {

        return delay;
    }

    /**
     * Sets the delay the thread should wait until the next tick.
     * 
     * @param delay The delay the thread should wait until the next tick.
     */
    public void setDelay(int delay) {

        Validate.isTrue(delay > 0, "Delay (%d) must be > 0", delay);
        this.delay = delay;
    }

    /**
     * Returns if the tick thread is currently running.
     * 
     * @return If the tick thread is currently running.
     */
    public boolean isRunning() {

        return thread != null && thread.isAlive();
    }

    /**
     * Changes the status of the tick thread.
     * This can start and stop the tick update.
     * 
     * @param running If the tick thread should run.
     */
    public void setRunning(boolean running) {

        if (running && !isRunning()) {
            LOGGER.info("Starting up tick thread");
            thread = new TickThread(this);
            thread.start();
        } else if (!running && isRunning()) {
            LOGGER.info("Shutting down tick thread");
            thread.interrupt();
            thread = null;
        }
    }

<<<<<<< HEAD
    /**
     * Returns the current tick thread which executes the actual tick update.
     * If the update is not running, this returns null.
     * 
     * @return The current tick thread which executes the actual tick update.
     */
    public TickThread getThread() {

        return thread;
    }

    /**
     * This thread calls the tick update on several tick actions.
     * It's an independent utility.
     */
    public static class TickThread extends Thread {

        private final Ticker ticker;

        /**
         * Creates a new tick thread and sets the ticker to use the informations from.
         * 
         * @param ticker The ticker to use the informations for the actions and the delay from.
         */
        public TickThread(Ticker ticker) {

            super("tick");

            this.ticker = ticker;
        }

        /**
         * Returns the ticker to use the informations for the actions and the delay from.
         * 
         * @return The ticker to use the informations for the actions and the delay from.
         */
        public Ticker getTicker() {

            return ticker;
        }

        @Override
        public void run() {

            while (!isInterrupted()) {
                synchronized (this) {
                    for (TickAction action : new ArrayList<TickAction>(ticker.getActions())) {
                        try {
                            action.update();
                        } catch (Throwable t) {
                            LOGGER.log(Level.SEVERE, "An exception occurred while executing tick action update (tick action " + action.getClass().getName() + ")", t);
                        }
                    }

                    try {
                        Thread.sleep(ticker.getDelay());
                    } catch (InterruptedException e) {
                        LOGGER.log(Level.SEVERE, "Tick thread has been interrupted", e);
                    }
                }
            }
        }

    }

=======
>>>>>>> 59e823bf
}<|MERGE_RESOLUTION|>--- conflicted
+++ resolved
@@ -177,72 +177,4 @@
         }
     }
 
-<<<<<<< HEAD
-    /**
-     * Returns the current tick thread which executes the actual tick update.
-     * If the update is not running, this returns null.
-     * 
-     * @return The current tick thread which executes the actual tick update.
-     */
-    public TickThread getThread() {
-
-        return thread;
-    }
-
-    /**
-     * This thread calls the tick update on several tick actions.
-     * It's an independent utility.
-     */
-    public static class TickThread extends Thread {
-
-        private final Ticker ticker;
-
-        /**
-         * Creates a new tick thread and sets the ticker to use the informations from.
-         * 
-         * @param ticker The ticker to use the informations for the actions and the delay from.
-         */
-        public TickThread(Ticker ticker) {
-
-            super("tick");
-
-            this.ticker = ticker;
-        }
-
-        /**
-         * Returns the ticker to use the informations for the actions and the delay from.
-         * 
-         * @return The ticker to use the informations for the actions and the delay from.
-         */
-        public Ticker getTicker() {
-
-            return ticker;
-        }
-
-        @Override
-        public void run() {
-
-            while (!isInterrupted()) {
-                synchronized (this) {
-                    for (TickAction action : new ArrayList<TickAction>(ticker.getActions())) {
-                        try {
-                            action.update();
-                        } catch (Throwable t) {
-                            LOGGER.log(Level.SEVERE, "An exception occurred while executing tick action update (tick action " + action.getClass().getName() + ")", t);
-                        }
-                    }
-
-                    try {
-                        Thread.sleep(ticker.getDelay());
-                    } catch (InterruptedException e) {
-                        LOGGER.log(Level.SEVERE, "Tick thread has been interrupted", e);
-                    }
-                }
-            }
-        }
-
-    }
-
-=======
->>>>>>> 59e823bf
 }