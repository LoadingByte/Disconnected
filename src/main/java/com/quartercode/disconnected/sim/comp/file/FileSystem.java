--- conflicted
+++ resolved
@@ -71,22 +71,8 @@
     }
 
     /**
-<<<<<<< HEAD
-     * Returns the path seperator which seperates different files in a path string.
-     * 
-     * @return The path seperator which seperates different files in a path string.
-     */
-    public String getSeperator() {
-
-        return seperator;
-    }
-
-    /**
      * Returns the computer this file system is hosted on.
-=======
-     * Returns the computer this media is hosted on.
->>>>>>> 78b09e4e
-     * This will only return the sotring computer, not any accessing computers.
+     * This will only return the storing computer, not any accessing computers.
      * 
      * @return The computer this file system is hosted to.
      */
