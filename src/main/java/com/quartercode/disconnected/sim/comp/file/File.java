/*
 * This file is part of Disconnected.
 * Copyright (c) 2013 QuarterCode <http://www.quartercode.com/>
 *
 * Disconnected is free software: you can redistribute it and/or modify
 * it under the terms of the GNU General Public License as published by
 * the Free Software Foundation, either version 3 of the License, or
 * (at your option) any later version.
 *
 * Disconnected is distributed in the hope that it will be useful,
 * but WITHOUT ANY WARRANTY; without even the implied warranty of
 * MERCHANTABILITY or FITNESS FOR A PARTICULAR PURPOSE. See the
 * GNU General Public License for more details.
 *
 * You should have received a copy of the GNU General Public License
 * along with Disconnected. If not, see <http://www.gnu.org/licenses/>.
 */

package com.quartercode.disconnected.sim.comp.file;

import java.util.ArrayList;
import java.util.Collections;
import java.util.List;
import javax.xml.bind.Unmarshaller;
import javax.xml.bind.annotation.XmlAttribute;
import javax.xml.bind.annotation.XmlElement;
import javax.xml.bind.annotation.XmlID;
import javax.xml.bind.annotation.XmlIDREF;
import javax.xml.bind.annotation.XmlTransient;
import org.apache.commons.lang.Validate;
import com.quartercode.disconnected.sim.comp.file.FileRights.FileRight;
import com.quartercode.disconnected.sim.comp.os.Group;
import com.quartercode.disconnected.sim.comp.os.OperatingSystem;
import com.quartercode.disconnected.sim.comp.os.User;
import com.quartercode.disconnected.sim.comp.program.Process;
import com.quartercode.disconnected.util.InfoString;
import com.quartercode.disconnected.util.size.SizeObject;
import com.quartercode.disconnected.util.size.SizeUtil;

/**
 * This class represents a file on a file system.
 * Every file knows his path and has a content string. Every directory has a list of child files.
 * 
 * @see FileSystem
 */
public class File implements SizeObject, InfoString {

    /**
     * The file type represents if a file is a content file or a directory.
     */
    public static enum FileType {

        /**
         * A normal file which can hold an object as its content.
         */
        FILE,
        /**
         * A folder which can have child files.
         */
        DIRECTORY;

    }

    /**
     * The path seperator which seperates different files in a path string.
     */
    public static final String SEPERATOR = "/";

    private FileSystem         host;
    private String             name;
    @XmlAttribute
    private FileType           type;
    private FileRights         rights;
    private User               owner;
    private Group              group;

    @XmlElement
    private Object             content;
    @XmlElement (name = "file")
    private final List<File>   children  = new ArrayList<File>();

    /**
     * Creates a new empty file.
     * This is only recommended for direct field access (e.g. for serialization).
     */
    protected File() {

    }

    /**
     * Creates a new root file for a given file system host.
     * 
     * @param host The host which will use this file.
     */
    protected File(FileSystem host) {

        this.host = host;
        name = "root";
        type = FileType.DIRECTORY;
    }

    /**
     * Creates a new file for the given file system host using the given name and file type.
     * 
     * @param host The host which will use this file.
     * @param name The name the new file will have.
     * @param type The type the new file will have.
     * @param rights The file rights object which stores the UNIX-like file right attributes.
     * @param owner The user who owns the file. This is important for the rights system.
     * @param group The group which partly owns the file. This is important for the rights system.
     */
    protected File(FileSystem host, String name, FileType type, FileRights rights, User owner, Group group) {

        this.host = host;
        this.name = name;
        this.type = type;
        setRights(rights);
        setOwner(owner);
        setGroup(group);
    }

    /**
     * Returns the file system which hosts this file.
     * 
     * @return The file system which hosts this file.
     */
    public FileSystem getHost() {

        return host;
    }

    /**
     * Returns the name the file has.
     * 
     * @return The name the file has.
     */
    public String getName() {

        return name;
    }

    /**
     * Changes the name of the file.
     * 
     * @param name The new name for the file.
     */
    @XmlAttribute
    protected void setName(String name) {

        this.name = name;
    }

    /**
     * Returns the global path the file has on the given operating system.
     * A path is a collection of files seperated by a seperator.
     * The global path is made out of the mountpoint of the file system and the local file path
     * It can be used on the os level.
     * 
     * @return The global path the file has on the given operating system.
     */
    public String getGlobalPath(OperatingSystem operatingSystem) {

        return SEPERATOR + operatingSystem.getFileSystemManager().getMountpoint(host) + SEPERATOR + getLocalPath();
    }

    /**
     * Returns the global path the file has on the hosting operating system.
     * A path is a collection of files seperated by a seperator.
     * The global path is made out of the local mountpoint of the file system and the local file path
     * It can be used on the os level.
     * 
     * @return The path the file has.
     */
    public String getGlobalHostPath() {

        return getGlobalPath(host.getHost().getOperatingSystem());
    }

    /**
     * Returns the local the path the file has.
     * A path is a collection of files seperated by a seperator.
     * The local path can be used on the hardware level to look up a file on a given file system.
     * 
     * @return The path the file has.
     */
    public String getLocalPath() {

        if (equals(host.getRootFile())) {
            return "";
        } else {
            List<File> path = new ArrayList<File>();
            host.getRootFile().generatePathSections(this, path);

            String pathString = "";
            for (File pathEntry : path) {
                pathString += SEPERATOR + pathEntry.getName();
            }

            return pathString.isEmpty() ? null : pathString.substring(1);
        }
    }

    private boolean generatePathSections(File target, List<File> path) {

        for (File child : children) {
            path.add(child);
            if (target.equals(child) || child.generatePathSections(target, path)) {
                return true;
            } else {
                path.remove(child);
            }
        }

        return false;
    }

    /**
     * Returns the type the file has.
     * The type sets if a file is a content one or a directory.
     * 
     * @return The type the file has.
     */
    public FileType getType() {

        return type;
    }

    /**
     * Returns the file rights object which stores the UNIX-like file right attributes.
     * For more documentation on how it works, see the {@link FileRights} class.
     * 
     * @return The file rights storage.
     */
    @XmlAttribute
    public FileRights getRights() {

        return rights;
    }

    /**
     * Changes the file rights storage which stores the UNIX-like file right attributes to a new one.
     * For more documentation on how it works, see the {@link FileRights} class.
     * 
     * @param rights The new file rights storage.
     */
    public void setRights(FileRights rights) {

        Validate.notNull(rights, "A file can't have no right attributes");

        this.rights = rights;
    }

    /**
     * Returns the user who owns the file.
     * This is important for the rights system.
     * 
     * @return The user who owns the file.
     */
    @XmlIDREF
    @XmlAttribute
    public User getOwner() {

        return owner;
    }

    /**
     * Changes the user who owns the file.
     * This is important for the rights system.
     * 
     * @param owner The new owner of the file.
     */
    public void setOwner(User owner) {

        Validate.notNull(owner, "A file can't have no owner");

        this.owner = owner;
    }

    /**
     * Returns the group which partly owns the file.
     * This is important for the rights system.
     * 
     * @return The group which partly owns the file.
     */
    @XmlIDREF
    @XmlAttribute
    public Group getGroup() {

        return group;
    }

    /**
     * Changes the group who partly owns the file to a new one.
     * This is important for the rights system.
     * 
     * @param group The new partly owning group of the file.
     */
    public void setGroup(Group group) {

        this.group = group;
    }

    /**
     * Returns the content the file has (if this file is a content one).
     * If this file isn't a content one, this will return null.
     * 
     * @return The content the file has (if this file is a content one).
     */
    @XmlTransient
    public Object getContent() {

        return type == FileType.FILE ? content : null;
    }

    /**
     * Returns the content the file has (if this file is a content one).
     * If this file isn't a content one, this will return null.
     * 
     * @param process The process which wants to read from this file.
     * @return The content the file has (if this file is a content one).
     * @throws NoFileRightException The given process hasn't the right to read from this file.
     */
    public Object read(Process process) throws NoFileRightException {

        FileRights.checkRight(process, this, FileRight.READ);
        return getContent();
    }

    /**
     * Changes the content to new one (if this file is a content one).
     * This throws an OutOfSpaceException if there isn't enough space on the host drive for the new content.
     * 
     * @param content The new content to write into the file.
     * @throws IllegalArgumentException Can't derive size type from given content.
     * @throws OutOfSpaceException If there isn't enough space on the host drive for the new content.
     */
    public void setContent(Object content) {

        if (type == FileType.FILE) {
            Validate.isTrue(SizeUtil.accept(content), "Size of type " + content.getClass().getName() + " can't be derived");

            Object oldContent = this.content;
            this.content = content;

            if (host.getRootFile() != null && host.getFilled() > host.getFree()) {
                long size = getSize();
                this.content = oldContent;
                throw new OutOfSpaceException(host, size);
            }
        }
    }

    /**
     * Changes the content to new one (if this file is a content one).
     * This throws an OutOfSpaceException if there isn't enough space on the host drive for the new content.
     * 
     * @param process The process which wants to write to this file.
     * @param content The new content to write into the file.
     * @throws NoFileRightException The given process hasn't the right to write into this file.
     * @throws OutOfSpaceException If there isn't enough space on the host drive for the new content.
     */
    public void write(Process process, Object content) throws NoFileRightException {

        FileRights.checkRight(process, this, FileRight.WRITE);
        setContent(content);
    }

    /**
     * Returns the size this file has in bytes (if this file is a content one).
     * Directories have the size of all their children.
     * 
     * @return The size this file has in bytes (if this file is a content one).
     */
    @Override
    public long getSize() {

        if (type == FileType.FILE && content != null) {
            return SizeUtil.getSize(content);
        } else if (type == FileType.DIRECTORY && !children.isEmpty()) {
            long size = 0;
            for (File child : children) {
                size += child.getSize();
            }
            return size;
        } else {
            return 0;
        }
    }

    /**
     * Returns the child files the directory contains (if this file is a directory).
     * If this file isn't a directory, this will return null.
     * 
     * @return The child files the directory contains (if this file is a directory).
     */
    public List<File> getChildFiles() {

        return type == FileType.DIRECTORY ? Collections.unmodifiableList(children) : null;
    }

    /**
     * Looks up the child file with the given name (if this file is a directory).
     * If this file isn't a directory, this will return null.
     * 
     * @param name The name to look for.
     * @return The child file with the given name (if this file is a directory).
     */
    public File getChildFile(String name) {

        if (children != null) {
            for (File child : children) {
                if (child.getName().equals(name)) {
                    return child;
                }
            }
        }

        return null;
    }

    /**
     * Adds a new child file to this directory (if this file is a directory).
     * If this file isn't a directory, nothign will happen.
     * This throws an OutOfSpaceException if there isn't enough space on the host drive for the new file.
     * 
     * @param file The file to add to this directory.
     * @throws OutOfSpaceException If there isn't enough space on the host drive for the new file.
     */
    protected void addChildFile(File file) {

        if (children != null) {
            if (!children.contains(file)) {
                if (file.getSize() > host.getFree()) {
                    throw new OutOfSpaceException(host, file.getSize());
                } else {
                    children.add(file);
                }
            }
        }
    }

    /**
     * Removes a child file from this directory (if this file is a directory).
     * If this file isn't a directory, nothign will happen.
     * 
     * @param file The file to remove from this directory.
     */
    protected void removeChildFile(File file) {

        if (children != null) {
            children.remove(file);
        }
    }

    /**
     * Returns the parent directory which contains this file.
     * 
     * @return The parent directory which contains this file.
     */
    public File getParent() {

        String path = getLocalPath();
        return host.getFile(path.substring(0, path.lastIndexOf(SEPERATOR)));
    }

    /**
     * Changes the name of the file to a new one.
     * After the renaming, the file can be used like before.
     * 
     * @param name The new name for the file.
     */
    public void rename(String name) {

        setName(name);
    }

    /**
     * Changes the name of the file to a new one.
     * After the renaming, the file can be used like before.
     * 
     * @param process The process which wants to rename this file.
     * @param name The new name for the file.
     * @throws NoFileRightException The given process hasn't the rights to delete this file and write into the parent directory.
     */
    public void rename(Process process, String name) throws NoFileRightException {

        FileRights.checkRight(process, this, FileRight.DELETE);
        FileRights.checkRight(process, getParent(), FileRight.WRITE);
        rename(name);
    }

    /**
     * Moves the file to a new location under the given path.
     * After the movement, the file can be used like before.
     * This throws an OutOfSpaceException if there isn't enough space on the new host drive for the file.
     * 
     * @param path The new location for the file.
     * @throws OutOfSpaceException If there isn't enough space on the new host drive for the file.
     */
    public void move(String path) {

        try {
            move(null, path);
        }
        catch (NoFileRightException e) {
            // Wont ever happen
        }
    }

    /**
     * Moves the file to a new location under the given path.
     * After the movement, the file can be used like before.
     * This throws an OutOfSpaceException if there isn't enough space on the new host drive for the file.
     * 
     * @param process The process which wants to move this file.
     * @param path The new location for the file.
     * @throws NoFileRightException The given process hasn't the right to delete the file or write into a directory where the algorithm needs to write.
     * @throws OutOfSpaceException If there isn't enough space on the new host drive for the file.
     */
    public void move(Process process, String path) throws NoFileRightException {

        if (process != null) {
            FileRights.checkRight(process, this, FileRight.DELETE);
        }

        File oldParent = getParent();
        if (path.startsWith(SEPERATOR)) {
            host = host.getHost().getOperatingSystem().getFileSystemManager().getMounted(path);
            host.addFile(process, this, path.substring(path.indexOf(SEPERATOR, 1)));
        } else {
            host.addFile(process, this, path);
        }
        oldParent.removeChildFile(this);
    }

    /**
     * Removes this file from the file system.
     * If this file is a directory, all child files will also be removed.
     */
    public void remove() {

        getParent().removeChildFile(this);
    }

    /**
<<<<<<< HEAD
     * Changes the current hosting file system of this file to a new one.
     * 
=======
     * Removes this file from the file system.
     * If this file is a directory, all child files will also be removed.
     * 
     * @param process The process which wants to remove the file.
     * @throws NoFileRightException The process hasn't the right to delete this file.
     */
    public void remove(Process process) throws NoFileRightException {

        FileRights.checkRight(process, this, FileRight.DELETE);
        remove();
    }

    /**
     * Changes the current hosting file system of this file to a new one.
     * 
>>>>>>> 78b09e4e
     * @param host The new file system which will host this file.
     */
    protected void changeHost(FileSystem host) {

        this.host = host;

        if (children != null) {
            for (File child : children) {
                child.changeHost(host);
            }
        }
    }

    /**
     * Returns the unique serialization id for the file.
     * The id is a combination of the host file system's id and the local path of the file.
     * It should only be used by a serialization algorithm.
     * 
     * @return The unique serialization id for the file.
     */
    @XmlAttribute
    @XmlID
    protected String getId() {

        return host.getId() + "-" + getLocalPath();
    }

    protected void beforeUnmarshal(Unmarshaller unmarshaller, Object parent) {

        if (parent instanceof FileSystem) {
            host = (FileSystem) parent;
        } else {
            host = ((File) parent).getHost();
        }
    }

    @Override
    public int hashCode() {

        final int prime = 31;
        int result = 1;
        result = prime * result + (children == null ? 0 : children.hashCode());
        result = prime * result + (content == null ? 0 : content.hashCode());
        result = prime * result + (group == null ? 0 : group.hashCode());
        result = prime * result + (name == null ? 0 : name.hashCode());
        result = prime * result + (owner == null ? 0 : owner.hashCode());
        result = prime * result + (rights == null ? 0 : rights.hashCode());
        result = prime * result + (type == null ? 0 : type.hashCode());
        return result;
    }

    @Override
    public boolean equals(Object obj) {

        if (this == obj) {
            return true;
        }
        if (obj == null) {
            return false;
        }
        if (getClass() != obj.getClass()) {
            return false;
        }
        File other = (File) obj;
        if (children == null) {
            if (other.children != null) {
                return false;
            }
        } else if (!children.equals(other.children)) {
            return false;
        }
        if (content == null) {
            if (other.content != null) {
                return false;
            }
        } else if (!content.equals(other.content)) {
            return false;
        }
        if (group == null) {
            if (other.group != null) {
                return false;
            }
        } else if (!group.equals(other.group)) {
            return false;
        }
        if (name == null) {
            if (other.name != null) {
                return false;
            }
        } else if (!name.equals(other.name)) {
            return false;
        }
        if (owner == null) {
            if (other.owner != null) {
                return false;
            }
        } else if (!owner.equals(other.owner)) {
            return false;
        }
        if (rights == null) {
            if (other.rights != null) {
                return false;
            }
        } else if (!rights.equals(other.rights)) {
            return false;
        }
        if (type != other.type) {
            return false;
        }
        return true;
    }

    @Override
    public String toInfoString() {

        return type.name().toLowerCase() + " " + name + ", " + rights.toString() + " (o " + owner.getName() + ", g " + group.getName() + "), " + children.size() + " child files";
    }

    @Override
    public String toString() {

        return getClass().getName() + " [" + toInfoString() + "]";
    }

}<|MERGE_RESOLUTION|>--- conflicted
+++ resolved
@@ -543,10 +543,6 @@
     }
 
     /**
-<<<<<<< HEAD
-     * Changes the current hosting file system of this file to a new one.
-     * 
-=======
      * Removes this file from the file system.
      * If this file is a directory, all child files will also be removed.
      * 
@@ -562,7 +558,6 @@
     /**
      * Changes the current hosting file system of this file to a new one.
      * 
->>>>>>> 78b09e4e
      * @param host The new file system which will host this file.
      */
     protected void changeHost(FileSystem host) {
