--- conflicted
+++ resolved
@@ -205,19 +205,11 @@
             outputGobbler.interrupt();
             errorGobbler.interrupt();
         } catch (URISyntaxException e) {
-<<<<<<< HEAD
-            LOGGER.log(Level.SEVERE, "Can't find jar file", e);
-        } catch (IOException e) {
-            LOGGER.log(Level.SEVERE, "Can't build process/read process output", e);
-        } catch (InterruptedException e) {
-            LOGGER.log(Level.SEVERE, "Interrupted while waiting for launched process", e);
-=======
             LOGGER.error("Can't find jar file", e);
         } catch (IOException e) {
             LOGGER.error("Can't build process/read process output", e);
         } catch (InterruptedException e) {
             LOGGER.error("Interrupted while waiting for launched process", e);
->>>>>>> 59e823bf
         }
 
         LOGGER.info("Launcher terminated");
